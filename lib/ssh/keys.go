--- conflicted
+++ resolved
@@ -959,16 +959,10 @@
 }
 
 // NewSignerFromKey takes an *rsa.PrivateKey, *dsa.PrivateKey,
-<<<<<<< HEAD
 // *ecdsa.PrivateKey or any other crypto.Signer and returns a
 // corresponding Signer instance. ECDSA keys must use P-256, P-384 or
 // P-521. DSA keys must use parameter size L1024N160.
-func NewSignerFromKey(key interface{}) (Signer, error) {
-=======
-// *ecdsa.PrivateKey or any other crypto.Signer and returns a corresponding
-// Signer instance. ECDSA keys must use P-256, P-384 or P-521.
 func NewSignerFromKey(key any) (Signer, error) {
->>>>>>> 5b2ec465
 	switch key := key.(type) {
 	case crypto.Signer:
 		return NewSignerFromSigner(key)
@@ -1139,14 +1133,9 @@
 }
 
 // ParseRawPrivateKey returns a private key from a PEM encoded private key. It
-<<<<<<< HEAD
 // supports RSA (PKCS#1), PKCS#8, DSA (OpenSSL), and ECDSA private keys. If the
 // private key is encrypted, it will return a PassphraseMissingError.
-func ParseRawPrivateKey(pemBytes []byte) (interface{}, error) {
-=======
-// supports RSA (PKCS#1), DSA (OpenSSL), and ECDSA private keys.
 func ParseRawPrivateKey(pemBytes []byte) (any, error) {
->>>>>>> 5b2ec465
 	block, _ := pem.Decode(pemBytes)
 	if block == nil {
 		return nil, errors.New("ssh: no key found")
